/*
 * Software License Agreement (BSD License)
 *
 *  Copyright (c) 2018, Locus Robotics
 *  All rights reserved.
 *
 *  Redistribution and use in source and binary forms, with or without
 *  modification, are permitted provided that the following conditions
 *  are met:
 *
 *   * Redistributions of source code must retain the above copyright
 *     notice, this list of conditions and the following disclaimer.
 *   * Redistributions in binary form must reproduce the above
 *     copyright notice, this list of conditions and the following
 *     disclaimer in the documentation and/or other materials provided
 *     with the distribution.
 *   * Neither the name of the copyright holder nor the names of its
 *     contributors may be used to endorse or promote products derived
 *     from this software without specific prior written permission.
 *
 *  THIS SOFTWARE IS PROVIDED BY THE COPYRIGHT HOLDERS AND CONTRIBUTORS
 *  "AS IS" AND ANY EXPRESS OR IMPLIED WARRANTIES, INCLUDING, BUT NOT
 *  LIMITED TO, THE IMPLIED WARRANTIES OF MERCHANTABILITY AND FITNESS
 *  FOR A PARTICULAR PURPOSE ARE DISCLAIMED. IN NO EVENT SHALL THE
 *  COPYRIGHT HOLDER OR CONTRIBUTORS BE LIABLE FOR ANY DIRECT, INDIRECT,
 *  INCIDENTAL, SPECIAL, EXEMPLARY, OR CONSEQUENTIAL DAMAGES (INCLUDING,
 *  BUT NOT LIMITED TO, PROCUREMENT OF SUBSTITUTE GOODS OR SERVICES;
 *  LOSS OF USE, DATA, OR PROFITS; OR BUSINESS INTERRUPTION) HOWEVER
 *  CAUSED AND ON ANY THEORY OF LIABILITY, WHETHER IN CONTRACT, STRICT
 *  LIABILITY, OR TORT (INCLUDING NEGLIGENCE OR OTHERWISE) ARISING IN
 *  ANY WAY OUT OF THE USE OF THIS SOFTWARE, EVEN IF ADVISED OF THE
 *  POSSIBILITY OF SUCH DAMAGE.
 */
#ifndef FUSE_MODELS_UNICYCLE_2D_PREDICT_H
#define FUSE_MODELS_UNICYCLE_2D_PREDICT_H

#include <ceres/jet.h>
#include <fuse_core/util.h>
#include <fuse_core/eigen.h>
#include <tf2_2d/tf2_2d.h>


namespace fuse_models
{

/**
 * @brief Given a state and time delta, predicts a new state
 * @param[in] position1_x - First X position
 * @param[in] position1_y - First Y position
 * @param[in] yaw1 - First orientation
 * @param[in] vel_linear1_x - First X velocity
 * @param[in] vel_linear1_y - First Y velocity
 * @param[in] vel_yaw1 - First yaw velocity
 * @param[in] acc_linear1_x - First X acceleration
 * @param[in] acc_linear1_y - First Y acceleration
 * @param[in] dt - The time delta across which to predict the state
 * @param[in] position2_x - Second X position
 * @param[in] position2_y - Second Y position
 * @param[in] yaw2 - Second orientation
 * @param[in] vel_linear2_x - Second X velocity
 * @param[in] vel_linear2_y - Second Y velocity
 * @param[in] vel_yaw2 - Second yaw velocity
 * @param[in] acc_linear2_x - Second X acceleration
 * @param[in] acc_linear2_y - Second Y acceleration
 */
template<typename T>
inline void predict(
  const T position1_x,
  const T position1_y,
  const T yaw1,
  const T vel_linear1_x,
  const T vel_linear1_y,
  const T vel_yaw1,
  const T acc_linear1_x,
  const T acc_linear1_y,
  const T dt,
  T& position2_x,
  T& position2_y,
  T& yaw2,
  T& vel_linear2_x,
  T& vel_linear2_y,
  T& vel_yaw2,
  T& acc_linear2_x,
  T& acc_linear2_y)
{
  // There are better models for this projection, but this matches the one used by r_l.
  T sy = ceres::sin(yaw1);  // Should probably be sin((yaw1 + yaw2) / 2), but r_l uses this model
  T cy = ceres::cos(yaw1);
  T delta_x = vel_linear1_x * dt + T(0.5) * acc_linear1_x * dt * dt;
  T delta_y = vel_linear1_y * dt + T(0.5) * acc_linear1_y * dt * dt;

  position2_x = position1_x + cy * delta_x - sy * delta_y;
  position2_y = position1_y + sy * delta_x + cy * delta_y;
  yaw2 = yaw1 + vel_yaw1 * dt;
  vel_linear2_x = vel_linear1_x + acc_linear1_x * dt;
  vel_linear2_y = vel_linear1_y + acc_linear1_y * dt;
  vel_yaw2 = vel_yaw1;
  acc_linear2_x = acc_linear1_x;
  acc_linear2_y = acc_linear1_y;

  fuse_core::wrapAngle2D(yaw2);
}

enum StateIndex : uint8_t
{
  X,
  Y,
  YAW,
  V_X,
  V_Y,
  V_YAW,
  A_X,
  A_Y
};

/**
 * @brief Given a state and time delta, predicts a new state
 * @param[in] position1_x - First X position
 * @param[in] position1_y - First Y position
 * @param[in] yaw1 - First orientation
 * @param[in] vel_linear1_x - First X velocity
 * @param[in] vel_linear1_y - First Y velocity
 * @param[in] vel_yaw1 - First yaw velocity
 * @param[in] acc_linear1_x - First X acceleration
 * @param[in] acc_linear1_y - First Y acceleration
 * @param[in] dt - The time delta across which to predict the state
 * @param[in] position2_x - Second X position
 * @param[in] position2_y - Second Y position
 * @param[in] yaw2 - Second orientation
 * @param[in] vel_linear2_x - Second X velocity
 * @param[in] vel_linear2_y - Second Y velocity
 * @param[in] vel_yaw2 - Second yaw velocity
 * @param[in] acc_linear2_x - Second X acceleration
 * @param[in] acc_linear2_y - Second Y acceleration
 * @param[in] jacobians - Jacobians wrt the state
 */
<<<<<<< HEAD
// TODO fuse this with the templated predict function so we can use the analytic Jacobian in the cost function.
// See http://ceres-solver.org/analytical_derivatives.html
=======
// TODO(efernandez) fuse this with the templated predict function so we can use the analytic Jacobian in the cost
// function. See http://ceres-solver.org/analytical_derivatives.html
>>>>>>> eaaf1f26
inline void predict(
  const double position1_x,
  const double position1_y,
  const double yaw1,
  const double vel_linear1_x,
  const double vel_linear1_y,
  const double vel_yaw1,
  const double acc_linear1_x,
  const double acc_linear1_y,
  const double dt,
  double& position2_x,
  double& position2_y,
  double& yaw2,
  double& vel_linear2_x,
  double& vel_linear2_y,
  double& vel_yaw2,
  double& acc_linear2_x,
  double& acc_linear2_y,
<<<<<<< HEAD
  // TODO double** jacobians didn't play well with Eigen::Map<>, at least directly
=======
  // TODO(efernandez) double** jacobians didn't play well with Eigen::Map<>, at least directly
>>>>>>> eaaf1f26
  double* jacobians)
{
  const double sy = ceres::sin(yaw1);
  const double cy = ceres::cos(yaw1);

  const double half_dt2 = 0.5 * dt * dt;
  const double delta_x = vel_linear1_x * dt + acc_linear1_x * half_dt2;
  const double delta_y = vel_linear1_y * dt + acc_linear1_y * half_dt2;

  const double delta_x_rot = cy * delta_x - sy * delta_y;
  const double delta_y_rot = sy * delta_x + cy * delta_y;

  position2_x = position1_x + delta_x_rot;
  position2_y = position1_y + delta_y_rot;
  yaw2 = yaw1 + vel_yaw1 * dt;
  vel_linear2_x = vel_linear1_x + acc_linear1_x * dt;
  vel_linear2_y = vel_linear1_y + acc_linear1_y * dt;
  vel_yaw2 = vel_yaw1;
  acc_linear2_x = acc_linear1_x;
  acc_linear2_y = acc_linear1_y;

  fuse_core::wrapAngle2D(yaw2);

  if (!jacobians)
  {
    return;
  }

  Eigen::Map<fuse_core::Matrix8d> J(jacobians);
  J.setIdentity();
  J(X, YAW) = -delta_y_rot;
  J(X, V_X) = cy * dt;
  J(Y, V_X) = sy * dt;
  J(X, V_Y) = -J(Y, V_X);
  J(X, A_X) = 0.5 * J(X, V_X) * dt;
  J(X, A_Y) = 0.5 * J(X, V_Y) * dt;
  J(Y, YAW) = delta_x_rot;
  J(Y, V_Y) = J(X, V_X);
  J(Y, A_X) = -J(X, A_Y);
  J(Y, A_Y) = J(X, A_X);
  J(YAW, V_YAW) = dt;
  J(V_X, A_X) = dt;
  J(V_Y, A_Y) = dt;
}

/**
 * @brief Given a state and time delta, predicts a new state
 * @param[in] position1 - First position (array with x at index 0, y at index 1)
 * @param[in] yaw1 - First orientation
 * @param[in] vel_linear1 - First velocity (array with x at index 0, y at index 1)
 * @param[in] vel_yaw1 - First yaw velocity
 * @param[in] acc_linear1 - First linear acceleration (array with x at index 0, y at index 1)
 * @param[in] dt - The time delta across which to predict the state
 * @param[out] position2 - Second position (array with x at index 0, y at index 1)
 * @param[out] yaw2 - Second orientation
 * @param[out] vel_linear2 - Second velocity (array with x at index 0, y at index 1)
 * @param[out] vel_yaw2 - Second yaw velocity
 * @param[out] acc_linear2 - Second linear acceleration (array with x at index 0, y at index 1)
 */
template<typename T>
inline void predict(
  const T* const position1,
  const T* const yaw1,
  const T* const vel_linear1,
  const T* const vel_yaw1,
  const T* const acc_linear1,
  const T dt,
  T* const position2,
  T* const yaw2,
  T* const vel_linear2,
  T* const vel_yaw2,
  T* const acc_linear2)
{
  predict(
    position1[0],
    position1[1],
    *yaw1,
    vel_linear1[0],
    vel_linear1[1],
    *vel_yaw1,
    acc_linear1[0],
    acc_linear1[1],
    dt,
    position2[0],
    position2[1],
    *yaw2,
    vel_linear2[0],
    vel_linear2[1],
    *vel_yaw2,
    acc_linear2[0],
    acc_linear2[1]);
}

/**
 * @brief Given a state and time delta, predicts a new state
 * @param[in] pose1 - The first 2D pose
 * @param[in] vel_linear_1 - The first linear velocity
 * @param[in] vel_yaw1 - The first yaw velocity
 * @param[in] acc_linear1 - The first linear acceleration
 * @param[in] dt - The time delta across which to predict the state
 * @param[in] pose2 - The second 2D pose
 * @param[in] vel_linear_2 - The second linear velocity
 * @param[in] vel_yaw2 - The second yaw velocity
 * @param[in] acc_linear2 - The second linear acceleration
 * @param[in] jacobian - The jacobian wrt the state
 */
inline void predict(
  const tf2_2d::Transform& pose1,
  const tf2_2d::Vector2& vel_linear1,
  const double vel_yaw1,
  const tf2_2d::Vector2& acc_linear1,
  const double dt,
  tf2_2d::Transform& pose2,
  tf2_2d::Vector2& vel_linear2,
  double& vel_yaw2,
  tf2_2d::Vector2& acc_linear2,
  fuse_core::Matrix8d& jacobian)
{
  double x_pred {};
  double y_pred {};
  double yaw_pred {};
  double vel_linear_x_pred {};
  double vel_linear_y_pred {};
  double acc_linear_x_pred {};
  double acc_linear_y_pred {};

  predict(
    pose1.x(),
    pose1.y(),
    pose1.yaw(),
    vel_linear1.x(),
    vel_linear1.y(),
    vel_yaw1,
    acc_linear1.x(),
    acc_linear1.y(),
    dt,
    x_pred,
    y_pred,
    yaw_pred,
    vel_linear_x_pred,
    vel_linear_y_pred,
    vel_yaw2,
    acc_linear_x_pred,
    acc_linear_y_pred,
    jacobian.data());

  pose2.setX(x_pred);
  pose2.setY(y_pred);
  pose2.setYaw(yaw_pred);
  vel_linear2.setX(vel_linear_x_pred);
  vel_linear2.setY(vel_linear_y_pred);
  acc_linear2.setX(acc_linear_x_pred);
  acc_linear2.setY(acc_linear_y_pred);
}

/**
 * @brief Given a state and time delta, predicts a new state
 * @param[in] pose1 - The first 2D pose
 * @param[in] vel_linear_1 - The first linear velocity
 * @param[in] vel_yaw1 - The first yaw velocity
 * @param[in] acc_linear1 - The first linear acceleration
 * @param[in] dt - The time delta across which to predict the state
 * @param[in] pose2 - The second 2D pose
 * @param[in] vel_linear_2 - The second linear velocity
 * @param[in] vel_yaw2 - The second yaw velocity
 * @param[in] acc_linear2 - The second linear acceleration
 */
inline void predict(
  const tf2_2d::Transform& pose1,
  const tf2_2d::Vector2& vel_linear1,
  const double vel_yaw1,
  const tf2_2d::Vector2& acc_linear1,
  const double dt,
  tf2_2d::Transform& pose2,
  tf2_2d::Vector2& vel_linear2,
  double& vel_yaw2,
  tf2_2d::Vector2& acc_linear2)
{
  double x_pred {};
  double y_pred {};
  double yaw_pred {};
  double vel_linear_x_pred {};
  double vel_linear_y_pred {};
  double acc_linear_x_pred {};
  double acc_linear_y_pred {};

  predict(
    pose1.x(),
    pose1.y(),
    pose1.yaw(),
    vel_linear1.x(),
    vel_linear1.y(),
    vel_yaw1,
    acc_linear1.x(),
    acc_linear1.y(),
    dt,
    x_pred,
    y_pred,
    yaw_pred,
    vel_linear_x_pred,
    vel_linear_y_pred,
    vel_yaw2,
    acc_linear_x_pred,
    acc_linear_y_pred);

  pose2.setX(x_pred);
  pose2.setY(y_pred);
  pose2.setYaw(yaw_pred);
  vel_linear2.setX(vel_linear_x_pred);
  vel_linear2.setY(vel_linear_y_pred);
  acc_linear2.setX(acc_linear_x_pred);
  acc_linear2.setY(acc_linear_y_pred);
}

}  // namespace fuse_models

#endif  // FUSE_MODELS_UNICYCLE_2D_PREDICT_H<|MERGE_RESOLUTION|>--- conflicted
+++ resolved
@@ -134,13 +134,8 @@
  * @param[in] acc_linear2_y - Second Y acceleration
  * @param[in] jacobians - Jacobians wrt the state
  */
-<<<<<<< HEAD
-// TODO fuse this with the templated predict function so we can use the analytic Jacobian in the cost function.
-// See http://ceres-solver.org/analytical_derivatives.html
-=======
 // TODO(efernandez) fuse this with the templated predict function so we can use the analytic Jacobian in the cost
 // function. See http://ceres-solver.org/analytical_derivatives.html
->>>>>>> eaaf1f26
 inline void predict(
   const double position1_x,
   const double position1_y,
@@ -159,11 +154,7 @@
   double& vel_yaw2,
   double& acc_linear2_x,
   double& acc_linear2_y,
-<<<<<<< HEAD
-  // TODO double** jacobians didn't play well with Eigen::Map<>, at least directly
-=======
   // TODO(efernandez) double** jacobians didn't play well with Eigen::Map<>, at least directly
->>>>>>> eaaf1f26
   double* jacobians)
 {
   const double sy = ceres::sin(yaw1);
