--- conflicted
+++ resolved
@@ -113,9 +113,6 @@
 
 void Pose2DStampedVisual::setAxesAlpha(const float alpha)
 {
-<<<<<<< HEAD
-  axes_->updateAlpha(alpha);
-=======
   static const auto& default_x_color_ = axes_->getDefaultXColor();
   static const auto& default_y_color_ = axes_->getDefaultYColor();
   static const auto& default_z_color_ = axes_->getDefaultZColor();
@@ -123,7 +120,6 @@
   axes_->setXColor(Ogre::ColourValue( default_x_color_.r, default_x_color_.g, default_x_color_.b, alpha ));  // NOLINT
   axes_->setYColor(Ogre::ColourValue( default_y_color_.r, default_y_color_.g, default_y_color_.b, alpha ));  // NOLINT
   axes_->setZColor(Ogre::ColourValue( default_z_color_.r, default_z_color_.g, default_z_color_.b, alpha ));  // NOLINT
->>>>>>> 99fcf1bc
 }
 
 void Pose2DStampedVisual::setScale(const Ogre::Vector3& scale)
