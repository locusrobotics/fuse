--- conflicted
+++ resolved
@@ -1,9 +1,5 @@
 #!/usr/bin/env groovy
-<<<<<<< HEAD
-@Library('tailor-meta@0.1.21')_
-=======
 @Library('tailor-meta@0.1.23')_
->>>>>>> 602d436d
 tailorTestPipeline(
   // Name of job that generated this test definition.
   rosdistro_job: '/ci/rosdistro/master',
@@ -16,11 +12,7 @@
   // OS distributions to test.
   distributions: ['focal', 'jammy'],
   // Version of tailor_meta to build against
-<<<<<<< HEAD
-  tailor_meta: '0.1.21',
-=======
   tailor_meta: '0.1.23',
->>>>>>> 602d436d
   // Master or release branch associated with this track
   source_branch: 'devel',
   // Docker registry where test image is stored
