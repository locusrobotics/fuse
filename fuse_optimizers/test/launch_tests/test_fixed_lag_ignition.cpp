/*
 * Software License Agreement (BSD License)
 *
 *  Copyright (c) 2020, Locus Robotics
 *  All rights reserved.
 *
 *  Redistribution and use in source and binary forms, with or without
 *  modification, are permitted provided that the following conditions
 *  are met:
 *
 *   * Redistributions of source code must retain the above copyright
 *     notice, this list of conditions and the following disclaimer.
 *   * Redistributions in binary form must reproduce the above
 *     copyright notice, this list of conditions and the following
 *     disclaimer in the documentation and/or other materials provided
 *     with the distribution.
 *   * Neither the name of the copyright holder nor the names of its
 *     contributors may be used to endorse or promote products derived
 *     from this software without specific prior written permission.
 *
 *  THIS SOFTWARE IS PROVIDED BY THE COPYRIGHT HOLDERS AND CONTRIBUTORS
 *  "AS IS" AND ANY EXPRESS OR IMPLIED WARRANTIES, INCLUDING, BUT NOT
 *  LIMITED TO, THE IMPLIED WARRANTIES OF MERCHANTABILITY AND FITNESS
 *  FOR A PARTICULAR PURPOSE ARE DISCLAIMED. IN NO EVENT SHALL THE
 *  COPYRIGHT HOLDER OR CONTRIBUTORS BE LIABLE FOR ANY DIRECT, INDIRECT,
 *  INCIDENTAL, SPECIAL, EXEMPLARY, OR CONSEQUENTIAL DAMAGES (INCLUDING,
 *  BUT NOT LIMITED TO, PROCUREMENT OF SUBSTITUTE GOODS OR SERVICES;
 *  LOSS OF USE, DATA, OR PROFITS; OR BUSINESS INTERRUPTION) HOWEVER
 *  CAUSED AND ON ANY THEORY OF LIABILITY, WHETHER IN CONTRACT, STRICT
 *  LIABILITY, OR TORT (INCLUDING NEGLIGENCE OR OTHERWISE) ARISING IN
 *  ANY WAY OUT OF THE USE OF THIS SOFTWARE, EVEN IF ADVISED OF THE
 *  POSSIBILITY OF SUCH DAMAGE.
 */
#include <gtest/gtest.h>

#include <memory>
#include <mutex>
#include <thread>

#include <fuse_msgs/srv/set_pose.hpp>
#include <geometry_msgs/msg/pose_with_covariance_stamped.hpp>
#include <nav_msgs/msg/odometry.hpp>
#include <rclcpp/rclcpp.hpp>
#include <rclcpp/wait_for_message.hpp>
#include <std_srvs/srv/empty.hpp>

class FixedLagIgnitionFixture : public ::testing::Test
{
public:
  FixedLagIgnitionFixture()
  {
  }

  void SetUp() override
  {
    executor_ = std::make_shared<rclcpp::executors::SingleThreadedExecutor>();
    spinner_ = std::thread(
      [&]() {
        executor_->spin();
      });
  }

  void TearDown() override
  {
    executor_->cancel();
    if (spinner_.joinable()) {
      spinner_.join();
    }
    executor_.reset();
  }

  void odom_callback(const nav_msgs::msg::Odometry::SharedPtr msg)
  {
    std::lock_guard lock(received_odom_mutex_);
    received_odom_msg_ = msg;
  }

  nav_msgs::msg::Odometry::SharedPtr get_last_odom_msg()
  {
    std::lock_guard lock(received_odom_mutex_);
    return received_odom_msg_;
  }

  std::thread spinner_;   //!< Internal thread for spinning the executor
  rclcpp::executors::SingleThreadedExecutor::SharedPtr executor_;
  nav_msgs::msg::Odometry::SharedPtr received_odom_msg_;
  std::mutex received_odom_mutex_;
};

TEST_F(FixedLagIgnitionFixture, SetInitialState)
{
  auto node = rclcpp::Node::make_shared("fixed_lag_ignition_test");
  executor_->add_node(node);

  auto relative_pose_publisher =
    node->create_publisher<geometry_msgs::msg::PoseWithCovarianceStamped>(
    "/relative_pose", 5);
<<<<<<< HEAD
=======

  auto odom_subscriber =
    node->create_subscription<nav_msgs::msg::Odometry>(
    "/odom", 5, std::bind(&FixedLagIgnitionFixture::odom_callback, this, std::placeholders::_1));
>>>>>>> affb5d4a

  // Time should be valid after rclcpp::init() returns in main(). But it doesn't hurt to verify.
  ASSERT_TRUE(node->get_clock()->wait_until_started(rclcpp::Duration::from_seconds(1.0)));

  // Wait for the optimizer to be ready
  auto set_pose_client = node->create_client<fuse_msgs::srv::SetPose>("/fixed_lag_node/set_pose");
  auto reset_client = node->create_client<std_srvs::srv::Empty>("/fixed_lag_node/reset");
  ASSERT_TRUE(set_pose_client->wait_for_service(std::chrono::seconds(1)));
  ASSERT_TRUE(reset_client->wait_for_service(std::chrono::seconds(1)));

  // Set the initial pose to something far away from zero
  auto req = std::make_shared<fuse_msgs::srv::SetPose::Request>();
  req->pose.header.frame_id = "map";
  req->pose.header.stamp = rclcpp::Time(1, 0, RCL_ROS_TIME);
  req->pose.pose.pose.position.x = 100.1;
  req->pose.pose.pose.position.y = 100.2;
  req->pose.pose.pose.position.z = 0.0;
  req->pose.pose.pose.orientation.x = 0.0;
  req->pose.pose.pose.orientation.y = 0.0;
  req->pose.pose.pose.orientation.z = 0.8660;
  req->pose.pose.pose.orientation.w = 0.5000;
  req->pose.pose.covariance[0] = 1.0;
  req->pose.pose.covariance[7] = 1.0;
  req->pose.pose.covariance[35] = 1.0;
  auto result = set_pose_client->async_send_request(req);
  ASSERT_EQ(std::future_status::ready, result.wait_for(std::chrono::seconds(10)));
  EXPECT_TRUE(result.get()->success);

  // The 'set_pose' service call triggers all of the sensors to resubscribe to their topics.
  // I need to wait for those subscribers to be ready before sending them sensor data.
  rclcpp::Time subscriber_timeout = node->now() + rclcpp::Duration::from_seconds(10.0);
  while ((relative_pose_publisher->get_subscription_count() < 1u) &&
    (node->now() < subscriber_timeout))
  {
    rclcpp::sleep_for(std::chrono::milliseconds(10));
  }
  ASSERT_GE(relative_pose_publisher->get_subscription_count(), 1u);

  // Publish a relative pose
  auto pose_msg1 = geometry_msgs::msg::PoseWithCovarianceStamped();
  pose_msg1.header.stamp = rclcpp::Time(2, 0, RCL_ROS_TIME);
  pose_msg1.header.frame_id = "base_link";
  pose_msg1.pose.pose.position.x = 5.0;
  pose_msg1.pose.pose.position.y = 6.0;
  pose_msg1.pose.pose.position.z = 0.0;
  pose_msg1.pose.pose.orientation.x = 0.0;
  pose_msg1.pose.pose.orientation.y = 0.0;
  pose_msg1.pose.pose.orientation.z = 0.900;
  pose_msg1.pose.pose.orientation.w = 0.436;
  pose_msg1.pose.covariance[0] = 1.0;
  pose_msg1.pose.covariance[7] = 1.0;
  pose_msg1.pose.covariance[35] = 1.0;
  relative_pose_publisher->publish(pose_msg1);

  /// @todo(swilliams) Understand why the subscriber does not receive all the messages
  /// unless I force a delay between publishing.
  rclcpp::sleep_for(std::chrono::milliseconds(100));

  auto pose_msg2 = geometry_msgs::msg::PoseWithCovarianceStamped();
  pose_msg2.header.stamp = rclcpp::Time(3, 0, RCL_ROS_TIME);
  pose_msg2.header.frame_id = "base_link";
  pose_msg2.pose.pose.position.x = 10.0;
  pose_msg2.pose.pose.position.y = 20.0;
  pose_msg2.pose.pose.position.z = 0.0;
  pose_msg2.pose.pose.orientation.x = 0.0;
  pose_msg2.pose.pose.orientation.y = 0.0;
  pose_msg2.pose.pose.orientation.z = 0.5000;
  pose_msg2.pose.pose.orientation.w = 0.8660;
  pose_msg2.pose.covariance[0] = 1.0;
  pose_msg2.pose.covariance[7] = 1.0;
  pose_msg2.pose.covariance[35] = 1.0;
  relative_pose_publisher->publish(pose_msg2);

  // Wait for the optimizer to process all queued transactions and publish the last odometry msg
  rclcpp::Time result_timeout = node->now() + rclcpp::Duration::from_seconds(1.0);
  auto odom_msg = nav_msgs::msg::Odometry::SharedPtr();
  while ((!odom_msg || odom_msg->header.stamp != rclcpp::Time(3, 0,
    RCL_ROS_TIME)) && (node->now() < result_timeout))
  {
    rclcpp::sleep_for(std::chrono::milliseconds(100));
    odom_msg = this->get_last_odom_msg();
  }
  ASSERT_TRUE(static_cast<bool>(odom_msg));
  ASSERT_EQ(rclcpp::Time(odom_msg->header.stamp), rclcpp::Time(3, 0, RCL_ROS_TIME));

  // The optimizer is configured for 0 iterations, so it should return the initial variable values
  // If we did our job correctly, the initial variable values should be the same as the service call
  // state, give or take the motion model forward prediction.
  EXPECT_NEAR(100.1, odom_msg->pose.pose.position.x, 0.10);
  EXPECT_NEAR(100.2, odom_msg->pose.pose.position.y, 0.10);
  EXPECT_NEAR(0.8660, odom_msg->pose.pose.orientation.z, 0.10);
  EXPECT_NEAR(0.5000, odom_msg->pose.pose.orientation.w, 0.10);
}

// NOTE(CH3): This main is required because the test is manually run by a launch test
int main(int argc, char ** argv)
{
  rclcpp::init(argc, argv);
  testing::InitGoogleTest(&argc, argv);
  int ret = RUN_ALL_TESTS();
  rclcpp::shutdown();
  return ret;
}<|MERGE_RESOLUTION|>--- conflicted
+++ resolved
@@ -95,13 +95,10 @@
   auto relative_pose_publisher =
     node->create_publisher<geometry_msgs::msg::PoseWithCovarianceStamped>(
     "/relative_pose", 5);
-<<<<<<< HEAD
-=======
 
   auto odom_subscriber =
     node->create_subscription<nav_msgs::msg::Odometry>(
     "/odom", 5, std::bind(&FixedLagIgnitionFixture::odom_callback, this, std::placeholders::_1));
->>>>>>> affb5d4a
 
   // Time should be valid after rclcpp::init() returns in main(). But it doesn't hurt to verify.
   ASSERT_TRUE(node->get_clock()->wait_until_started(rclcpp::Duration::from_seconds(1.0)));
