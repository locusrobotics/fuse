--- conflicted
+++ resolved
@@ -131,81 +131,29 @@
   // Validate the parameter server values
   XmlRpc::XmlRpcValue motion_models;
   private_node_handle_.getParam("motion_models", motion_models);
-<<<<<<< HEAD
-=======
   std::vector<PluginConfig> motion_model_configs;
->>>>>>> a1281b17
   if (motion_models.getType() == XmlRpc::XmlRpcValue::TypeArray)
   {
     // Validate all of the parameters before we attempt to create any plugin instances
     for (int32_t motion_model_index = 0; motion_model_index < motion_models.size(); ++motion_model_index)
     {
       // Validate the parameter server values
-<<<<<<< HEAD
-      if ( (motion_models[motion_model_index].getType() != XmlRpc::XmlRpcValue::TypeStruct)
-        || (!motion_models[motion_model_index].hasMember("name"))
-        || (!motion_models[motion_model_index].hasMember("type")))
-=======
       const auto& motion_model = motion_models[motion_model_index];
       if ( (motion_model.getType() != XmlRpc::XmlRpcValue::TypeStruct)
         || (!motion_model.hasMember("name"))
         || (!motion_model.hasMember("type")))
->>>>>>> a1281b17
       {
         throw std::invalid_argument("The 'motion_models' parameter should be a list of the form: "
                                     "-{name: string, type: string}");
       }
-<<<<<<< HEAD
-    }
-    for (int32_t motion_model_index = 0; motion_model_index < motion_models.size(); ++motion_model_index)
-    {
-      // Get the setting we need from the parameter server
-      std::string motion_model_name = static_cast<std::string>(motion_models[motion_model_index]["name"]);
-      std::string motion_model_type = static_cast<std::string>(motion_models[motion_model_index]["type"]);
-      // Create a motion model object using pluginlib. This will throw if the plugin name is not found.
-      auto motion_model = motion_model_loader_.createUniqueInstance(motion_model_type);
-      // Initialize the publisher
-      motion_model->initialize(motion_model_name);
-      // Store the publisher in a member variable for use later
-      motion_models_.emplace(motion_model_name, std::move(motion_model));
-=======
 
       motion_model_configs.emplace_back(static_cast<std::string>(motion_model["name"]),
                                         static_cast<std::string>(motion_model["type"]), motion_model);
->>>>>>> a1281b17
     }
   }
   else if (motion_models.getType() == XmlRpc::XmlRpcValue::TypeStruct)
   {
     // Validate all of the parameters before we attempt to create any plugin instances
-<<<<<<< HEAD
-    for (const auto& motion_model_entry : motion_models)
-    {
-      if ( (motion_model_entry.second.getType() != XmlRpc::XmlRpcValue::TypeStruct)
-        || (!motion_model_entry.second.hasMember("type")))
-      {
-        throw std::invalid_argument("The 'motion_models' parameter should be a struct of the form: "
-                                    "{string: {type: string}}");
-      }
-    }
-    for (const auto& motion_model_entry : motion_models)
-    {
-      // Get the setting we need from the parameter server
-      std::string motion_model_name = static_cast<std::string>(motion_model_entry.first);
-      std::string motion_model_type = static_cast<std::string>(motion_model_entry.second["type"]);
-      // Create a motion model object using pluginlib. This will throw if the plugin name is not found.
-      auto motion_model = motion_model_loader_.createUniqueInstance(motion_model_type);
-      // Initialize the publisher
-      motion_model->initialize(motion_model_name);
-      // Store the publisher in a member variable for use later
-      motion_models_.emplace(motion_model_name, std::move(motion_model));
-    }
-  }
-  else
-  {
-    throw std::invalid_argument("The 'motion_models' parameter should be a list of the form: "
-                                "-{name: string, type: string} or a struct of the form: {string: {type: string}}");
-=======
     for (const auto& motion_model : motion_models)
     {
       const auto& motion_model_config = motion_model.second;
@@ -234,7 +182,6 @@
     motion_model->initialize(config.name);
     // Store the publisher in a member variable for use later
     motion_models_.emplace(config.name, std::move(motion_model));
->>>>>>> a1281b17
   }
 
   diagnostic_updater_.force_update();
@@ -250,95 +197,6 @@
   // Validate the parameter server values
   XmlRpc::XmlRpcValue sensor_models;
   private_node_handle_.getParam("sensor_models", sensor_models);
-<<<<<<< HEAD
-  if (sensor_models.getType() == XmlRpc::XmlRpcValue::TypeArray)
-  {
-    // Validate all of the parameters before we attempt to create any plugin instances
-    for (int32_t sensor_model_index = 0; sensor_model_index < sensor_models.size(); ++sensor_model_index)
-    {
-      // Validate the parameter server values
-      if ( (sensor_models[sensor_model_index].getType() != XmlRpc::XmlRpcValue::TypeStruct)
-        || (!sensor_models[sensor_model_index].hasMember("name"))
-        || (!sensor_models[sensor_model_index].hasMember("type")))
-      {
-        throw std::invalid_argument("The 'sensor_models' parameter should be a list of the form: "
-                                    "-{name: string, type: string, motion_models: [name1, name2, ...]}");
-      }
-    }
-    for (int32_t sensor_model_index = 0; sensor_model_index < sensor_models.size(); ++sensor_model_index)
-    {
-      // Get the setting we need from the parameter server
-      std::string sensor_name = static_cast<std::string>(sensor_models[sensor_model_index]["name"]);
-      std::string sensor_type = static_cast<std::string>(sensor_models[sensor_model_index]["type"]);
-      // Create a sensor object using pluginlib. This will throw if the plugin name is not found.
-      auto sensor_model = sensor_model_loader_.createUniqueInstance(sensor_type);
-      // Initialize the sensor
-      sensor_model->initialize(
-        sensor_name,
-        std::bind(&Optimizer::injectCallback, this, sensor_name, std::placeholders::_1));
-      // Store the sensor in a member variable for use later
-      sensor_models_.emplace(sensor_name, std::move(sensor_model));
-      // Parse out the list of associated motion models, if any
-      if ( (sensor_models[sensor_model_index].hasMember("motion_models"))
-        && (sensor_models[sensor_model_index]["motion_models"].getType() == XmlRpc::XmlRpcValue::TypeArray))
-      {
-        XmlRpc::XmlRpcValue motion_model_list = sensor_models[sensor_model_index]["motion_models"];
-        for (int32_t motion_model_index = 0; motion_model_index < motion_model_list.size(); ++motion_model_index)
-        {
-          std::string motion_model_name = static_cast<std::string>(motion_model_list[motion_model_index]);
-          associated_motion_models_[sensor_name].push_back(motion_model_name);
-          if (motion_models_.find(motion_model_name) == motion_models_.end())
-          {
-            ROS_WARN_STREAM("Sensor model '" << sensor_name << "' is configured to use motion model '" <<
-                            motion_model_name << "', but no motion model with that name currently exists. This is " <<
-                            "likely a configuration error.");
-          }
-        }
-      }
-    }
-  }
-  else if (sensor_models.getType() == XmlRpc::XmlRpcValue::TypeStruct)
-  {
-    // Validate all of the parameters before we attempt to create any plugin instances
-    for (const auto& sensor_model_entry : sensor_models)
-    {
-      // Validate the parameter server values
-      if ( (sensor_model_entry.second.getType() != XmlRpc::XmlRpcValue::TypeStruct)
-        || (!sensor_model_entry.second.hasMember("type")))
-      {
-        throw std::invalid_argument("The 'sensor_models' parameter should be a struct of the form: "
-                                    "{string: {type: string, motion_models: [name1, name2, ...]}}");
-      }
-    }
-    for (const auto& sensor_model_entry : sensor_models)
-    {
-      // Get the setting we need from the parameter server
-      std::string sensor_name = static_cast<std::string>(sensor_model_entry.first);
-      std::string sensor_type = static_cast<std::string>(sensor_model_entry.second["type"]);
-      // Create a sensor object using pluginlib. This will throw if the plugin name is not found.
-      auto sensor_model = sensor_model_loader_.createUniqueInstance(sensor_type);
-      // Initialize the sensor
-      sensor_model->initialize(
-        sensor_name,
-        std::bind(&Optimizer::injectCallback, this, sensor_name, std::placeholders::_1));
-      // Store the sensor in a member variable for use later
-      sensor_models_.emplace(sensor_name, std::move(sensor_model));
-      // Parse out the list of associated motion models, if any
-      if ( (sensor_model_entry.second.hasMember("motion_models"))
-        && (sensor_model_entry.second["motion_models"].getType() == XmlRpc::XmlRpcValue::TypeArray))
-      {
-        XmlRpc::XmlRpcValue motion_model_list = sensor_model_entry.second["motion_models"];
-        for (int32_t motion_model_index = 0; motion_model_index < motion_model_list.size(); ++motion_model_index)
-        {
-          std::string motion_model_name = static_cast<std::string>(motion_model_list[motion_model_index]);
-          associated_motion_models_[sensor_name].push_back(motion_model_name);
-          if (motion_models_.find(motion_model_name) == motion_models_.end())
-          {
-            ROS_WARN_STREAM("Sensor model '" << sensor_name << "' is configured to use motion model '" <<
-                            motion_model_name << "', but no motion model with that name currently exists. This is " <<
-                            "likely a configuration error.");
-          }
-=======
   std::vector<PluginConfig> sensor_model_configs;
   if (sensor_models.getType() == XmlRpc::XmlRpcValue::TypeArray)
   {
@@ -410,17 +268,9 @@
           ROS_WARN_STREAM("Sensor model '" << config.name << "' is configured to use motion model '" <<
                           motion_model_name << "', but no motion model with that name currently exists. This is " <<
                           "likely a configuration error.");
->>>>>>> a1281b17
         }
       }
     }
-  }
-  else
-  {
-    throw std::invalid_argument("The 'sensor_models' parameter should be a list of the form: "
-                                "-{name: string, type: string, motion_models: [name1, name2, ...]} "
-                                "or a struct of the form: "
-                                "{string: {type: string, motion_models: [name1, name2, ...]}}");
   }
 
   diagnostic_updater_.force_update();
@@ -436,91 +286,39 @@
   // Validate the parameter server values
   XmlRpc::XmlRpcValue publishers;
   private_node_handle_.getParam("publishers", publishers);
-<<<<<<< HEAD
-=======
   std::vector<PluginConfig> publisher_configs;
->>>>>>> a1281b17
   if (publishers.getType() == XmlRpc::XmlRpcValue::TypeArray)
   {
     // Validate all of the parameters before we attempt to create any plugin instances
     for (int32_t publisher_index = 0; publisher_index < publishers.size(); ++publisher_index)
     {
       // Validate the parameter server values
-<<<<<<< HEAD
-      if ( (publishers[publisher_index].getType() != XmlRpc::XmlRpcValue::TypeStruct)
-        || (!publishers[publisher_index].hasMember("name"))
-        || (!publishers[publisher_index].hasMember("type")))
-=======
       const auto& publisher = publishers[publisher_index];
       if ( (publisher.getType() != XmlRpc::XmlRpcValue::TypeStruct)
         || (!publisher.hasMember("name"))
         || (!publisher.hasMember("type")))
->>>>>>> a1281b17
       {
         throw std::invalid_argument("The 'publishers' parameter should be a list of the form: "
                                     "-{name: string, type: string}");
       }
-<<<<<<< HEAD
-    }
-    for (int32_t publisher_index = 0; publisher_index < publishers.size(); ++publisher_index)
-    {
-      // Get the setting we need from the parameter server
-      std::string publisher_name = static_cast<std::string>(publishers[publisher_index]["name"]);
-      std::string publisher_type = static_cast<std::string>(publishers[publisher_index]["type"]);
-      // Create a Publisher object using pluginlib. This will throw if the plugin name is not found.
-      auto publisher = publisher_loader_.createUniqueInstance(publisher_type);
-      // Initialize the publisher
-      publisher->initialize(publisher_name);
-      // Store the publisher in a member variable for use later
-      publishers_.emplace(publisher_name, std::move(publisher));
-=======
 
       publisher_configs.emplace_back(static_cast<std::string>(publisher["name"]),
                                      static_cast<std::string>(publisher["type"]), publisher);
->>>>>>> a1281b17
     }
   }
   else if (publishers.getType() == XmlRpc::XmlRpcValue::TypeStruct)
   {
     // Validate all of the parameters before we attempt to create any plugin instances
-<<<<<<< HEAD
-    for (const auto& publisher_entry : publishers)
-    {
-      // Validate the parameter server values
-      if ( (publisher_entry.second.getType() != XmlRpc::XmlRpcValue::TypeStruct)
-        || (!publisher_entry.second.hasMember("type")))
-=======
     for (const auto& publisher : publishers)
     {
       // Validate the parameter server values
       const auto& publisher_config = publisher.second;
       if ( (publisher_config.getType() != XmlRpc::XmlRpcValue::TypeStruct)
         || (!publisher_config.hasMember("type")))
->>>>>>> a1281b17
       {
         throw std::invalid_argument("The 'publishers' parameter should be a struct of the form: "
                                     "{string: {type: string}}");
       }
-<<<<<<< HEAD
-    }
-    for (const auto& publisher_entry : publishers)
-    {
-      // Get the setting we need from the parameter server
-      std::string publisher_name = static_cast<std::string>(publisher_entry.first);
-      std::string publisher_type = static_cast<std::string>(publisher_entry.second["type"]);
-      // Create a Publisher object using pluginlib. This will throw if the plugin name is not found.
-      auto publisher = publisher_loader_.createUniqueInstance(publisher_type);
-      // Initialize the publisher
-      publisher->initialize(publisher_name);
-      // Store the publisher in a member variable for use later
-      publishers_.emplace(publisher_name, std::move(publisher));
-    }
-  }
-  else
-  {
-    throw std::invalid_argument("The 'publishers' parameter should be a list of the form: "
-                                "-{name: string, type: string} or a struct of the form: {string: {type: string}}");
-=======
 
       publisher_configs.emplace_back(static_cast<std::string>(publisher.first),
                                      static_cast<std::string>(publisher_config["type"]), publisher_config);
@@ -540,7 +338,6 @@
     publisher->initialize(config.name);
     // Store the publisher in a member variable for use later
     publishers_.emplace(config.name, std::move(publisher));
->>>>>>> a1281b17
   }
 
   diagnostic_updater_.force_update();
