--- conflicted
+++ resolved
@@ -59,15 +59,9 @@
   params_.loadFromROS(private_node_handle);
 
   // Configure a timer to trigger optimizations
-<<<<<<< HEAD
   optimize_timer_ = this->create_timer(
     params_.optimization_period,
     std::bind(&BatchOptimizer::optimizerTimerCallback, this)
-=======
-  optimize_timer_ = this->create_wall_timer(
-    params_.optimization_period,
-    &BatchOptimizer::optimizerTimerCallback
->>>>>>> ba64b637
   );
 
   // Start the optimization thread
@@ -135,21 +129,11 @@
 void BatchOptimizer::optimizationLoop()
 {
   // Optimize constraints until told to exit
-<<<<<<< HEAD
-  while (rclcpp::ok())
-=======
   while (get_node_base_interface()->get_context()->is_valid())
->>>>>>> ba64b637
   {
     // Wait for the next signal to start the next optimization cycle
     {
       std::unique_lock<std::mutex> lock(optimization_requested_mutex_);
-<<<<<<< HEAD
-      optimization_requested_.wait(lock, [this]{ return optimization_request_ || !rclcpp::ok(); });  // NOLINT
-    }
-    // If a shutdown is requested, exit now.
-    if (!rclcpp::ok())
-=======
       optimization_requested_.wait(
         lock,
         [this]{
@@ -158,7 +142,6 @@
     }
     // If a shutdown is requested, exit now.
     if (!get_node_base_interface()->get_context()->is_valid())
->>>>>>> ba64b637
     {
       break;
     }
