--- conflicted
+++ resolved
@@ -210,11 +210,7 @@
   if (!started_)
   {
     // Check if this transaction "starts" the system
-<<<<<<< HEAD
-    if (sensor_models_.at(sensor_name)->ignition())
-=======
     if (sensor_models_.at(sensor_name).ignition)
->>>>>>> 3b59771f
     {
       started_ = true;
       start_time_ = transaction_time;
