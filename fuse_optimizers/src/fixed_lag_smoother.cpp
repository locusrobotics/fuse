--- conflicted
+++ resolved
@@ -126,11 +126,7 @@
 void FixedLagSmoother::autostart()
 {
   if (std::none_of(sensor_models_.begin(), sensor_models_.end(),
-<<<<<<< HEAD
-                   [](const auto& element) { return element.second->ignition(); }))  // NOLINT(whitespace/braces)
-=======
                    [](const auto& element) { return element.second.ignition; }))  // NOLINT(whitespace/braces)
->>>>>>> 3b59771f
   {
     // No ignition sensors were provided. Auto-start.
     started_ = true;
@@ -290,11 +286,7 @@
 
     const auto transaction_rbegin = pending_transactions_.rbegin();
     auto& element = *transaction_rbegin;
-<<<<<<< HEAD
-    if (!sensor_models_.at(element.sensor_name)->ignition())
-=======
     if (!sensor_models_.at(element.sensor_name).ignition)
->>>>>>> 3b59771f
     {
       // We just started, but the oldest transaction is not from an ignition sensor. We will still process the
       // transaction, but we do not enforce it is processed individually.
@@ -325,11 +317,7 @@
         const auto pending_ignition_transaction_iter =
             std::find_if(pending_transactions_.rbegin(), pending_transactions_.rend(),
                          [this](const auto& element) {  // NOLINT(whitespace/braces)
-<<<<<<< HEAD
-                           return sensor_models_.at(element.sensor_name)->ignition();
-=======
                            return sensor_models_.at(element.sensor_name).ignition;
->>>>>>> 3b59771f
                          });  // NOLINT(whitespace/braces)
         if (pending_ignition_transaction_iter == pending_transactions_.rend())
         {
@@ -459,11 +447,7 @@
     if (!started_)
     {
       // ...check if we should
-<<<<<<< HEAD
-      if (sensor_models_.at(sensor_name)->ignition())
-=======
       if (sensor_models_.at(sensor_name).ignition)
->>>>>>> 3b59771f
       {
         started_ = true;
         ignited_ = true;
