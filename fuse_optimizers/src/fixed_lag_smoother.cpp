--- conflicted
+++ resolved
@@ -549,11 +549,7 @@
             [&sensor_name, max_time,
             & min_time = start_time](const auto & transaction) {  // NOLINT(whitespace/braces)
               return transaction.sensor_name != sensor_name &&
-<<<<<<< HEAD
-              (transaction.minStamp() < min_time || transaction.maxStamp() <= max_time);
-=======
                      (transaction.minStamp() < min_time || transaction.maxStamp() <= max_time);
->>>>>>> affb5d4a
             }),  // NOLINT(whitespace/braces)
           pending_transactions_.end());
       } else {
