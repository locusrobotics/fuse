cmake_minimum_required(VERSION 2.8.3)
project(fuse_optimizers)

set(build_depends
  cpr_scalopus
  diagnostic_updater
  fuse_constraints
  fuse_core
  fuse_graphs
  fuse_variables
  pluginlib
  roscpp
  std_srvs
)

find_package(catkin REQUIRED COMPONENTS
  ${build_depends}
)

catkin_package(
  INCLUDE_DIRS
    include
  LIBRARIES
    ${PROJECT_NAME}
  CATKIN_DEPENDS
    ${build_depends}
)

###########
## Build ##
###########
add_compile_options(-Wall -Werror)

## fuse_optimizers library
add_library(${PROJECT_NAME}
  src/batch_optimizer.cpp
  src/fixed_lag_smoother.cpp
  src/optimizer.cpp
  src/variable_stamp_index.cpp
)
add_dependencies(${PROJECT_NAME}
  ${catkin_EXPORTED_TARGETS}
)
target_include_directories(${PROJECT_NAME}
  PUBLIC
    include
    ${catkin_INCLUDE_DIRS}
)
target_link_libraries(${PROJECT_NAME}
  ${catkin_LIBRARIES}
)
set_target_properties(${PROJECT_NAME}
  PROPERTIES
    CXX_STANDARD 14
    CXX_STANDARD_REQUIRED YES
)

## batch_optimizer node
add_executable(batch_optimizer_node
  src/batch_optimizer_node.cpp
)
add_dependencies(batch_optimizer_node
  ${catkin_EXPORTED_TARGETS}
)
target_include_directories(batch_optimizer_node
  PRIVATE
    include
    ${catkin_INCLUDE_DIRS}
)
target_link_libraries(batch_optimizer_node
  ${PROJECT_NAME}
  ${catkin_LIBRARIES}
)
set_target_properties(batch_optimizer_node
  PROPERTIES
    CXX_STANDARD 14
    CXX_STANDARD_REQUIRED YES
)

## fixed_lag_smoother node
add_executable(fixed_lag_smoother_node
  src/fixed_lag_smoother_node.cpp
)
add_dependencies(fixed_lag_smoother_node
  ${catkin_EXPORTED_TARGETS}
)
target_include_directories(fixed_lag_smoother_node
  PRIVATE
    include
    ${catkin_INCLUDE_DIRS}
)
target_link_libraries(fixed_lag_smoother_node
  ${PROJECT_NAME}
  ${catkin_LIBRARIES}
)
set_target_properties(fixed_lag_smoother_node
  PROPERTIES
    CXX_STANDARD 14
    CXX_STANDARD_REQUIRED YES
)

#############
## Install ##
#############

install(
  TARGETS
    ${PROJECT_NAME}
  ARCHIVE DESTINATION ${CATKIN_PACKAGE_LIB_DESTINATION}
  LIBRARY DESTINATION ${CATKIN_PACKAGE_LIB_DESTINATION}
  RUNTIME DESTINATION ${CATKIN_GLOBAL_BIN_DESTINATION}
)

install(
  TARGETS
    batch_optimizer_node
    fixed_lag_smoother_node
  RUNTIME DESTINATION ${CATKIN_PACKAGE_BIN_DESTINATION}
)

install(
  DIRECTORY include/${PROJECT_NAME}/
  DESTINATION ${CATKIN_PACKAGE_INCLUDE_DESTINATION}
)

#############
## Testing ##
#############

if(CATKIN_ENABLE_TESTING)
  find_package(roslint REQUIRED)
  find_package(rostest REQUIRED)

  # Lint tests
  set(ROSLINT_CPP_OPTS "--filter=-build/c++11,-runtime/references")
  roslint_cpp()
  roslint_add_test()

  # VariableStampIndex Tests
  catkin_add_gtest(test_variable_stamp_index
    test/test_variable_stamp_index.cpp
  )
  target_include_directories(test_variable_stamp_index
    PRIVATE
      include
      ${catkin_INCLUDE_DIRS}
  )
  target_link_libraries(test_variable_stamp_index
    ${PROJECT_NAME}
    ${catkin_LIBRARIES}
  )
  set_target_properties(test_variable_stamp_index
    PROPERTIES
      CXX_STANDARD 14
      CXX_STANDARD_REQUIRED YES
  )

  # Optimizer Tests
  add_rostest_gtest(test_optimizer
    test/optimizer.test
    test/test_optimizer.cpp
  )
  add_dependencies(test_optimizer
    ${catkin_EXPORTED_TARGETS}
  )
  target_include_directories(test_optimizer
    PRIVATE
      include
      ${catkin_INCLUDE_DIRS}
<<<<<<< HEAD
=======
      ${CMAKE_CURRENT_SOURCE_DIR}
>>>>>>> a1281b17
  )
  target_link_libraries(test_optimizer
    ${PROJECT_NAME}
    ${catkin_LIBRARIES}
  )
  set_target_properties(test_optimizer
    PROPERTIES
      CXX_STANDARD 14
      CXX_STANDARD_REQUIRED YES
  )
<<<<<<< HEAD
=======

  add_rostest(test/optimizer.test ARGS config:=list DEPENDENCIES test_optimizer)
>>>>>>> a1281b17
endif()<|MERGE_RESOLUTION|>--- conflicted
+++ resolved
@@ -167,10 +167,7 @@
     PRIVATE
       include
       ${catkin_INCLUDE_DIRS}
-<<<<<<< HEAD
-=======
       ${CMAKE_CURRENT_SOURCE_DIR}
->>>>>>> a1281b17
   )
   target_link_libraries(test_optimizer
     ${PROJECT_NAME}
@@ -181,9 +178,6 @@
       CXX_STANDARD 14
       CXX_STANDARD_REQUIRED YES
   )
-<<<<<<< HEAD
-=======
 
   add_rostest(test/optimizer.test ARGS config:=list DEPENDENCIES test_optimizer)
->>>>>>> a1281b17
 endif()