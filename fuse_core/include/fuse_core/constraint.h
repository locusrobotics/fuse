/*
 * Software License Agreement (BSD License)
 *
 *  Copyright (c) 2018, Locus Robotics
 *  All rights reserved.
 *
 *  Redistribution and use in source and binary forms, with or without
 *  modification, are permitted provided that the following conditions
 *  are met:
 *
 *   * Redistributions of source code must retain the above copyright
 *     notice, this list of conditions and the following disclaimer.
 *   * Redistributions in binary form must reproduce the above
 *     copyright notice, this list of conditions and the following
 *     disclaimer in the documentation and/or other materials provided
 *     with the distribution.
 *   * Neither the name of the copyright holder nor the names of its
 *     contributors may be used to endorse or promote products derived
 *     from this software without specific prior written permission.
 *
 *  THIS SOFTWARE IS PROVIDED BY THE COPYRIGHT HOLDERS AND CONTRIBUTORS
 *  "AS IS" AND ANY EXPRESS OR IMPLIED WARRANTIES, INCLUDING, BUT NOT
 *  LIMITED TO, THE IMPLIED WARRANTIES OF MERCHANTABILITY AND FITNESS
 *  FOR A PARTICULAR PURPOSE ARE DISCLAIMED. IN NO EVENT SHALL THE
 *  COPYRIGHT HOLDER OR CONTRIBUTORS BE LIABLE FOR ANY DIRECT, INDIRECT,
 *  INCIDENTAL, SPECIAL, EXEMPLARY, OR CONSEQUENTIAL DAMAGES (INCLUDING,
 *  BUT NOT LIMITED TO, PROCUREMENT OF SUBSTITUTE GOODS OR SERVICES;
 *  LOSS OF USE, DATA, OR PROFITS; OR BUSINESS INTERRUPTION) HOWEVER
 *  CAUSED AND ON ANY THEORY OF LIABILITY, WHETHER IN CONTRACT, STRICT
 *  LIABILITY, OR TORT (INCLUDING NEGLIGENCE OR OTHERWISE) ARISING IN
 *  ANY WAY OUT OF THE USE OF THIS SOFTWARE, EVEN IF ADVISED OF THE
 *  POSSIBILITY OF SUCH DAMAGE.
 */
#ifndef FUSE_CORE_CONSTRAINT_H
#define FUSE_CORE_CONSTRAINT_H

#include <fuse_core/loss.h>
#include <fuse_core/fuse_macros.h>
#include <fuse_core/serialization.h>
#include <fuse_core/uuid.h>

#include <boost/serialization/access.hpp>
#include <boost/serialization/vector.hpp>
#include <boost/type_index/stl_type_index.hpp>
#include <ceres/cost_function.h>
#include <ceres/loss_function.h>

#include <initializer_list>
#include <memory>
#include <ostream>
#include <iostream>
#include <string>
#include <utility>
#include <vector>


/**
 * @brief Implementation of the clone() member function for derived classes
 *
 * Usage:
 * @code{.cpp}
 * class Derived : public Constraint
 * {
 * public:
 *   FUSE_CONSTRAINT_CLONE_DEFINITION(Derived);
 *   // The rest of the derived constraint implementation
 * }
 * @endcode
 */
#define FUSE_CONSTRAINT_CLONE_DEFINITION(...) \
  fuse_core::Constraint::UniquePtr clone() const override \
  { \
    return __VA_ARGS__::make_unique(*this); \
  }

/**
 * @brief Implementation of the serialize() and deserialize() member functions for derived classes
 *
 * Usage:
 * @code{.cpp}
 * class Derived : public Constraint
 * {
 * public:
 *   FUSE_CONSTRAINT_SERIALIZE_DEFINITION(Derived);
 *   // The rest of the derived constraint implementation
 * }
 * @endcode
 */
#define FUSE_CONSTRAINT_SERIALIZE_DEFINITION(...) \
  void serialize(fuse_core::BinaryOutputArchive& archive) const override \
  { \
    archive << *this; \
  }  /* NOLINT */ \
  void serialize(fuse_core::TextOutputArchive& archive) const override \
  { \
    archive << *this; \
  }  /* NOLINT */ \
  void deserialize(fuse_core::BinaryInputArchive& archive) override \
  { \
    archive >> *this; \
  }  /* NOLINT */ \
  void deserialize(fuse_core::TextInputArchive& archive) override \
  { \
    archive >> *this; \
  }

/**
 * @brief Implements the type() member function using the suggested implementation
 *
 * Also creates a static detail::type() function that may be used without an object instance
 *
 * Usage:
 * @code{.cpp}
 * class Derived : public Constraint
 * {
 * public:
 *   FUSE_CONSTRAINT_TYPE_DEFINITION(Derived);
 *   // The rest of the derived constraint implementation
 * }
 * @endcode
 */
#define FUSE_CONSTRAINT_TYPE_DEFINITION(...) \
  struct detail \
  { \
    static std::string type() \
    { \
      return boost::typeindex::stl_type_index::type_id<__VA_ARGS__>().pretty_name(); \
    }  /* NOLINT */ \
  };  /* NOLINT */ \
  std::string type() const override \
  { \
    return detail::type(); \
  }

/**
 * @brief Convenience function that creates the required pointer aliases, clone() method, and type() method
 *
 * Usage:
 * @code{.cpp}
 * class Derived : public Constraint
 * {
 * public:
 *   FUSE_CONSTRAINT_DEFINITIONS(Derived);
 *   // The rest of the derived constraint implementation
 * }
 * @endcode
 */
#define FUSE_CONSTRAINT_DEFINITIONS(...) \
  FUSE_SMART_PTR_DEFINITIONS(__VA_ARGS__) \
  FUSE_CONSTRAINT_TYPE_DEFINITION(__VA_ARGS__) \
  FUSE_CONSTRAINT_CLONE_DEFINITION(__VA_ARGS__) \
  FUSE_CONSTRAINT_SERIALIZE_DEFINITION(__VA_ARGS__)

/**
 * @brief Convenience function that creates the required pointer aliases, clone() method, and type() method
 *        for derived Constraint classes that have fixed-sized Eigen member objects.
 *
 * Usage:
 * @code{.cpp}
 * class Derived : public Constraint
 * {
 * public:
 *   FUSE_CONSTRAINT_DEFINITIONS_WTIH_EIGEN(Derived);
 *   // The rest of the derived constraint implementation
 * }
 * @endcode
 */
#define FUSE_CONSTRAINT_DEFINITIONS_WITH_EIGEN(...) \
  FUSE_SMART_PTR_DEFINITIONS_WITH_EIGEN(__VA_ARGS__) \
  FUSE_CONSTRAINT_TYPE_DEFINITION(__VA_ARGS__) \
  FUSE_CONSTRAINT_CLONE_DEFINITION(__VA_ARGS__) \
  FUSE_CONSTRAINT_SERIALIZE_DEFINITION(__VA_ARGS__)


namespace fuse_core
{

/**
 * @brief The Constraint interface definition.
 *
 * A Constraint defines a cost function that is connected to one or more variables. This base class defines the
 * required interface of all Constraint objects, and holds the ordered list of involved variable UUIDs. All other
 * functionality is left to the derived classes to implement.
 *
 * Most importantly, the implementation of the cost function is left to the derived classes, allowing arbitrarily
 * complex sensor models to be implemented outside of the core fuse packages. The cost function must be a valid
 * ceres::CostFunction object. Ceres provides many nice features to make implementing the cost function easier,
 * including an automatic differentiation system. Please see the Ceres documentation for details on creating valid
 * ceres::CostFunction objects (http://ceres-solver.org/nnls_modeling.html). In addition to the cost function itself,
 * an optional loss function may be provided. Loss functions provide a mechanism for reducing the impact of outlier
 * measurements on the final optimization results. Again, see the Ceres documentation for details
 * (http://ceres-solver.org/nnls_modeling.html#lossfunction).
 */
class Constraint
{
public:
<<<<<<< HEAD
  SMART_PTR_ALIASES_ONLY(Constraint)
=======
  FUSE_SMART_PTR_ALIASES_ONLY(Constraint);
>>>>>>> 3825e489

  /**
   * @brief Default constructor
   */
  Constraint() = default;

  /**
   * @brief Constructor
   *
   * Accepts an arbitrary number of variable UUIDs directly. It can be called like:
   * @code{.cpp}
   * Constraint("source", {uuid1, uuid2, uuid3});
   * @endcode
   *
   * @param[in] variable_uuid_list The list of involved variable UUIDs
   */
  Constraint(const std::string& source, std::initializer_list<UUID> variable_uuid_list);

  /**
   * @brief Constructor
   *
   * Accepts an arbitrary number of variable UUIDs stored in a container using iterators.
   */
  template<typename VariableUuidIterator>
  Constraint(const std::string& source, VariableUuidIterator first, VariableUuidIterator last);

  /**
   * @brief Destructor
   */
  virtual ~Constraint() = default;

  /**
   * @brief Returns a unique name for this constraint type.
   *
   * The constraint type string must be unique for each class. As such, the fully-qualified class name is an excellent
   * choice for the type string.
   */
  virtual std::string type() const = 0;

  /**
   * @brief Returns the UUID for this constraint.
   *
   * Each constraint will generate a unique, random UUID during construction.
   */
  const UUID& uuid() const { return uuid_; }

  /**
   * @brief Returns the name of the sensor or motion model that generated this constraint
   */
  const std::string& source() const { return source_; }

  /**
   * @brief Print a human-readable description of the constraint to the provided stream.
   *
   * @param  stream The stream to write to. Defaults to stdout.
   */
  virtual void print(std::ostream& stream = std::cout) const = 0;

  /**
   * @brief Create a new Ceres cost function and return a raw pointer to it.
   *
   * The Ceres interface requires a raw pointer. Ceres will take ownership of the pointer and promises to properly
   * delete the cost function when it is done. Additionally, fuse promises that the Constraint object will outlive any
   * generated cost functions (i.e. the Ceres objects will be destroyed before the Constraint objects). This guarantee
   * may allow optimizations for the creation of the cost function objects.
   *
   * @return A base pointer to an instance of a derived ceres::CostFunction.
   */
  virtual ceres::CostFunction* costFunction() const = 0;

  /**
   * @brief Read-only access to the loss.
   *
   * The loss interfaces wraps a ceres::LossFunction that can be accessed directly with lossFunction().
   *
   * @return A base shared pointer to an instance of a derived Loss.
   */
  Loss::SharedPtr loss() const
  {
    return loss_;
  }

  /**
   * @brief Set the constraint loss function
   *
   * @param[in] loss - The loss function
   */
  void loss(Loss::SharedPtr loss)
  {
    loss_ = std::move(loss);
  }

  /**
   * @brief Read-only access to the Ceres loss function.
   *
   * @return A base pointer to an instance of a derived ceres::LossFunction.
   */
  ceres::LossFunction* lossFunction() const
  {
    return loss_ ? loss_->lossFunction() : nullptr;
  }

  /**
   * @brief Perform a deep copy of the Constraint and return a unique pointer to the copy
   *
   * This can/should be implemented as follows in all derived classes:
   * @code{.cpp}
   * return Derived::make_unique(*this);
   * @endcode
   *
   * @return A unique pointer to a new instance of the most-derived Constraint
   */
  virtual Constraint::UniquePtr clone() const = 0;

  /**
   * @brief Read-only access to the ordered list of variable UUIDs involved in this constraint
   */
  const std::vector<UUID>& variables() const { return variables_; }

  /**
   * @brief Serialize this Constraint into the provided binary archive
   *
   * This can/should be implemented as follows in all derived classes:
   * @code{.cpp}
   * archive << *this;
   * @endcode
   *
   * @param[out] archive - The archive to serialize this constraint into
   */
  virtual void serialize(fuse_core::BinaryOutputArchive& /* archive */) const = 0;

  /**
   * @brief Serialize this Constraint into the provided text archive
   *
   * This can/should be implemented as follows in all derived classes:
   * @code{.cpp}
   * archive << *this;
   * @endcode
   *
   * @param[out] archive - The archive to serialize this constraint into
   */
  virtual void serialize(fuse_core::TextOutputArchive& /* archive */) const = 0;

  /**
   * @brief Deserialize data from the provided binary archive into this Constraint
   *
   * This can/should be implemented as follows in all derived classes:
   * @code{.cpp}
   * archive >> *this;
   * @endcode
   *
   * @param[in] archive - The archive holding serialized Constraint data
   */
  virtual void deserialize(fuse_core::BinaryInputArchive& /* archive */) = 0;

  /**
   * @brief Deserialize data from the provided text archive into this Constraint
   *
   * This can/should be implemented as follows in all derived classes:
   * @code{.cpp}
   * archive >> *this;
   * @endcode
   *
   * @param[in] archive - The archive holding serialized Constraint data
   */
  virtual void deserialize(fuse_core::TextInputArchive& /* archive */) = 0;

private:
  std::string source_;  //!< The name of the sensor or motion model that generated this constraint
  UUID uuid_;  //!< The unique ID associated with this constraint
  std::vector<UUID> variables_;  //!< The ordered set of variables involved with this constraint
  std::shared_ptr<Loss> loss_{ nullptr };  //!< The loss function

  // Allow Boost Serialization access to private methods
  friend class boost::serialization::access;

  /**
   * @brief The Boost Serialize method that serializes all of the data members in to/out of the archive
   *
   * This method, or a combination of save() and load() methods, must be implemented by all derived classes. See
   * documentation on Boost Serialization for information on how to implement the serialize() method.
   * https://www.boost.org/doc/libs/1_70_0/libs/serialization/doc/
   *
   * @param[in/out] archive - The archive object that holds the serialized class members
   * @param[in] version - The version of the archive being read/written. Generally unused.
   */
  template<class Archive>
  void serialize(Archive& archive, const unsigned int /* version */)
  {
    archive & source_;
    archive & uuid_;
    archive & variables_;
    archive & loss_;
  }
};

/**
 * Stream operator implementation used for all derived Constraint classes.
 */
std::ostream& operator <<(std::ostream& stream, const Constraint& constraint);


template<typename VariableUuidIterator>
Constraint::Constraint(const std::string& source, VariableUuidIterator first, VariableUuidIterator last) :
  source_(source),
  uuid_(uuid::generate()),
  variables_(first, last)
{
}

}  // namespace fuse_core

#endif  // FUSE_CORE_CONSTRAINT_H<|MERGE_RESOLUTION|>--- conflicted
+++ resolved
@@ -194,11 +194,7 @@
 class Constraint
 {
 public:
-<<<<<<< HEAD
-  SMART_PTR_ALIASES_ONLY(Constraint)
-=======
   FUSE_SMART_PTR_ALIASES_ONLY(Constraint);
->>>>>>> 3825e489
 
   /**
    * @brief Default constructor
