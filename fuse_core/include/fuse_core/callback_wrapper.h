--- conflicted
+++ resolved
@@ -157,21 +157,13 @@
   /**
    * @brief tell the CallbackGroup how many guard conditions are ready in this waitable
    */
-<<<<<<< HEAD
-  size_t get_number_of_ready_guard_conditions();
-=======
   size_t get_number_of_ready_guard_conditions() override;
->>>>>>> ba64b637
 
 
   /**
    * @brief tell the CallbackGroup that this waitable is ready to execute anything
    */
-<<<<<<< HEAD
-  bool is_ready(rcl_wait_set_t * wait_set);
-=======
   bool is_ready(rcl_wait_set_t * wait_set) override;
->>>>>>> ba64b637
 
 
   /**
@@ -179,21 +171,12 @@
     waitable_ptr = std::make_shared<CallbackWrapper>();
     node->get_node_waitables_interface()->add_waitable(waitable_ptr, (rclcpp::CallbackGroup::SharedPtr) nullptr);
    */
-<<<<<<< HEAD
-  void add_to_wait_set(rcl_wait_set_t * wait_set);
-
-  std::shared_ptr< void > take_data();
-
-  // XXX check this against the threading model of the multi-threaded executor.
-  void execute(std::shared_ptr<void> & /*data*/);
-=======
   void add_to_wait_set(rcl_wait_set_t * wait_set) override;
 
   std::shared_ptr< void > take_data() override;
 
   // XXX check this against the threading model of the multi-threaded executor.
   void execute(std::shared_ptr<void> & data) override;
->>>>>>> ba64b637
 
   void addCallback(const std::shared_ptr<CallbackWrapperBase> &callback);
 
@@ -203,18 +186,11 @@
 
 
 private:
-<<<<<<< HEAD
-  std::recursive_mutex reentrant_mutex_;  //!< mutex to allow this callback to be added to multiple callback groups simultaneously
-  rcl_guard_condition_t gc_;  //!< guard condition to drive the waitable
-
-  std::recursive_mutex queue_mutex_;  //!< mutex to allow this callback to be added to multiple callback groups simultaneously
-=======
   std::recursive_mutex reentrant_mutex_;  //!< mutex to allow multiple threads to add callbacks into a single queue simultaneously
   rcl_guard_condition_t gc_;  //!< guard condition to drive the waitable
 
   std::recursive_mutex queue_mutex_;  //!< mutex to allow this callback to be added to multiple callback groups simultaneously
   std::mutex ready_mutex_;  //!< mutex to prevent multiple simultaneous calls of is_ready
->>>>>>> ba64b637
   std::deque<std::shared_ptr<CallbackWrapperBase> > callback_queue_;
 };
 
