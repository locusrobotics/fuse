/*
 * Software License Agreement (BSD License)
 *
 *  Copyright (c) 2018, Locus Robotics
 *  All rights reserved.
 *
 *  Redistribution and use in source and binary forms, with or without
 *  modification, are permitted provided that the following conditions
 *  are met:
 *
 *   * Redistributions of source code must retain the above copyright
 *     notice, this list of conditions and the following disclaimer.
 *   * Redistributions in binary form must reproduce the above
 *     copyright notice, this list of conditions and the following
 *     disclaimer in the documentation and/or other materials provided
 *     with the distribution.
 *   * Neither the name of the copyright holder nor the names of its
 *     contributors may be used to endorse or promote products derived
 *     from this software without specific prior written permission.
 *
 *  THIS SOFTWARE IS PROVIDED BY THE COPYRIGHT HOLDERS AND CONTRIBUTORS
 *  "AS IS" AND ANY EXPRESS OR IMPLIED WARRANTIES, INCLUDING, BUT NOT
 *  LIMITED TO, THE IMPLIED WARRANTIES OF MERCHANTABILITY AND FITNESS
 *  FOR A PARTICULAR PURPOSE ARE DISCLAIMED. IN NO EVENT SHALL THE
 *  COPYRIGHT HOLDER OR CONTRIBUTORS BE LIABLE FOR ANY DIRECT, INDIRECT,
 *  INCIDENTAL, SPECIAL, EXEMPLARY, OR CONSEQUENTIAL DAMAGES (INCLUDING,
 *  BUT NOT LIMITED TO, PROCUREMENT OF SUBSTITUTE GOODS OR SERVICES;
 *  LOSS OF USE, DATA, OR PROFITS; OR BUSINESS INTERRUPTION) HOWEVER
 *  CAUSED AND ON ANY THEORY OF LIABILITY, WHETHER IN CONTRACT, STRICT
 *  LIABILITY, OR TORT (INCLUDING NEGLIGENCE OR OTHERWISE) ARISING IN
 *  ANY WAY OUT OF THE USE OF THIS SOFTWARE, EVEN IF ADVISED OF THE
 *  POSSIBILITY OF SUCH DAMAGE.
 */
#ifndef FUSE_CORE_UTIL_H
#define FUSE_CORE_UTIL_H

#include <ros/console.h>
#include <ros/node_handle.h>

#include <ceres/jet.h>
#include <Eigen/Core>

#include <cmath>


namespace fuse_core
{

/**
 * @brief Returns the Euler pitch angle from a quaternion
 *
 * @param[in] w The quaternion real-valued component
 * @param[in] x The quaternion x-axis component
 * @param[in] y The quaternion x-axis component
 * @param[in] z The quaternion x-axis component
 * @return      The quaternion's Euler pitch angle component
 */
template <typename T>
static inline T getPitch(const T w, const T x, const T y, const T z)
{
  // Adapted from https://en.wikipedia.org/wiki/Conversion_between_quaternions_and_Euler_angles
  const T sin_pitch = T(2.0) * (w * y - z * x);

  if (ceres::abs(sin_pitch) >= T(1.0))
  {
    return (sin_pitch >= T(0.0) ? T(1.0) : T(-1.0)) * T(M_PI / 2.0);
  }
  else
  {
    return ceres::asin(sin_pitch);
  }
}

/**
 * @brief Returns the Euler roll angle from a quaternion
 *
 * @param[in] w The quaternion real-valued component
 * @param[in] x The quaternion x-axis component
 * @param[in] y The quaternion x-axis component
 * @param[in] z The quaternion x-axis component
 * @return      The quaternion's Euler pitch angle component
 */
template <typename T>
static inline T getRoll(const T w, const T x, const T y, const T z)
{
  // Adapted from https://en.wikipedia.org/wiki/Conversion_between_quaternions_and_Euler_angles
  const T sin_roll = T(2.0) * (w * x + y * z);
  const T cos_roll = T(1.0) - (T(2.0) * (x * x + y * y));
  return ceres::atan2(sin_roll, cos_roll);
}

/**
 * @brief Returns the Euler yaw angle from a quaternion
 *
 * @param[in] w The quaternion real-valued component
 * @param[in] x The quaternion x-axis component
 * @param[in] y The quaternion x-axis component
 * @param[in] z The quaternion x-axis component
 * @return      The quaternion's Euler pitch angle component
 */
template <typename T>
static inline T getYaw(const T w, const T x, const T y, const T z)
{
  // Adapted from https://en.wikipedia.org/wiki/Conversion_between_quaternions_and_Euler_angles
  const T sin_yaw = T(2.0) * (w * z + x * y);
  const T cos_yaw = T(1.0) - (T(2.0) * (y * y + z * z));
  return ceres::atan2(sin_yaw, cos_yaw);
}

/**
 * @brief Wrap a 2D angle to the standard [-Pi, +Pi) range.
 *
 * @param[in/out] angle Input angle to be wrapped to the [-Pi, +Pi) range. Angle is updated by this function.
 */
template <typename T>
void wrapAngle2D(T& angle)
{
  // Define some necessary variations of PI with the correct type (double or Jet)
  static const T PI = T(M_PI);
  static const T TAU = T(2 * M_PI);
  // Handle the 1*Tau roll-over (https://tauday.com/tau-manifesto)
  // Use ceres::floor because it is specialized for double and Jet types.
  angle -= TAU * ceres::floor((angle + PI) / TAU);
}

/**
 * @brief Wrap a 2D angle to the standard (-Pi, +Pi] range.
 *
 * @param[in] angle Input angle to be wrapped to the (-Pi, +Pi] range.
 * @return The equivalent wrapped angle
 */
template <typename T>
T wrapAngle2D(const T& angle)
{
  T wrapped = angle;
  wrapAngle2D(wrapped);
  return wrapped;
}

/**
 * @brief Create an 2x2 rotation matrix from an angle
 *
 * @param[in] angle The rotation angle, in radians
 * @return          The equivalent 2x2 rotation matrix
 */
template <typename T>
Eigen::Matrix<T, 2, 2, Eigen::RowMajor> rotationMatrix2D(const T angle)
{
  const T cos_angle = ceres::cos(angle);
  const T sin_angle = ceres::sin(angle);
  Eigen::Matrix<T, 2, 2, Eigen::RowMajor> rotation;
  rotation << cos_angle, -sin_angle, sin_angle, cos_angle;
  return rotation;
}

<<<<<<< HEAD

/**
 * @brief Helper function that loads strictly positive integral or floating point values from the parameter server
 *
 * @param[in] node_handle - The node handle used to load the parameter
 * @param[in] parameter_name - The parameter name to load
 * @param[in] default_value - A default value to use if the provided parameter name does not exist
 * @param[in] strict - Whether to check the loaded value is strictly positive or not, i.e. whether 0 is accepted or not
 * @return The loaded (or default) value
 */
template <typename T,
          typename std::enable_if<std::is_integral<T>::value || std::is_floating_point<T>::value>::type* = nullptr>
T getPositiveParam(const ros::NodeHandle& node_handle, const std::string& parameter_name, T default_value,
                   const bool strict = true)
{
  T value;
  node_handle.param(parameter_name, value, default_value);
  if (value < 0 || (strict && value == 0))
  {
    ROS_WARN_STREAM("The requested " << parameter_name << " is <" << (strict ? "=" : "") <<
                    " 0. Using the default value (" << default_value << ") instead.");
    value = default_value;
  }
  return value;
}

/**
 * @brief Helper function that loads a covariance matrix diagonal vector from the parameter server and checks the size
 * and the values are invalid, i.e. they are positive.
 *
 * @tparam Scalar - A scalar type, defaults to double
 * @tparam Size - An int size that specifies the expected size of the covariance matrix (rows and columns)
 *
 * @param[in] node_handle - The node handle used to load the parameter
 * @param[in] parameter_name - The parameter name to load
 * @param[in] default_value - A default value to use for all the diagonal elements if the provided parameter name does
 *                            not exist
 * @return The loaded (or default) covariance matrix, generated from the diagonal vector
 */
template <int Size, typename Scalar = double>
fuse_core::Matrix<Scalar, Size, Size> getCovarianceDiagonalParam(const ros::NodeHandle& node_handle,
                                                                 const std::string& parameter_name,
                                                                 Scalar default_value)
{
  using Vector = typename Eigen::Matrix<Scalar, Size, 1>;

  std::vector<Scalar> diagonal(Size, default_value);
  node_handle.param(parameter_name, diagonal, diagonal);

  const auto diagonal_size = diagonal.size();
  if (diagonal_size != Size)
  {
    throw std::invalid_argument("Invalid size of " + std::to_string(diagonal_size) + ", expected " +
                                std::to_string(Size));
  }

  if (std::any_of(diagonal.begin(), diagonal.end(),
                  [](const auto& value) { return value < Scalar(0); }))  // NOLINT(whitespace/braces)
  {
    throw std::invalid_argument("Invalid negative diagonal values in " + fuse_core::to_string(Vector(diagonal.data())));
  }

  return Vector(diagonal.data()).asDiagonal();
}

=======
>>>>>>> f325a75c
}  // namespace fuse_core

#endif  // FUSE_CORE_UTIL_H<|MERGE_RESOLUTION|>--- conflicted
+++ resolved
@@ -153,74 +153,6 @@
   return rotation;
 }
 
-<<<<<<< HEAD
-
-/**
- * @brief Helper function that loads strictly positive integral or floating point values from the parameter server
- *
- * @param[in] node_handle - The node handle used to load the parameter
- * @param[in] parameter_name - The parameter name to load
- * @param[in] default_value - A default value to use if the provided parameter name does not exist
- * @param[in] strict - Whether to check the loaded value is strictly positive or not, i.e. whether 0 is accepted or not
- * @return The loaded (or default) value
- */
-template <typename T,
-          typename std::enable_if<std::is_integral<T>::value || std::is_floating_point<T>::value>::type* = nullptr>
-T getPositiveParam(const ros::NodeHandle& node_handle, const std::string& parameter_name, T default_value,
-                   const bool strict = true)
-{
-  T value;
-  node_handle.param(parameter_name, value, default_value);
-  if (value < 0 || (strict && value == 0))
-  {
-    ROS_WARN_STREAM("The requested " << parameter_name << " is <" << (strict ? "=" : "") <<
-                    " 0. Using the default value (" << default_value << ") instead.");
-    value = default_value;
-  }
-  return value;
-}
-
-/**
- * @brief Helper function that loads a covariance matrix diagonal vector from the parameter server and checks the size
- * and the values are invalid, i.e. they are positive.
- *
- * @tparam Scalar - A scalar type, defaults to double
- * @tparam Size - An int size that specifies the expected size of the covariance matrix (rows and columns)
- *
- * @param[in] node_handle - The node handle used to load the parameter
- * @param[in] parameter_name - The parameter name to load
- * @param[in] default_value - A default value to use for all the diagonal elements if the provided parameter name does
- *                            not exist
- * @return The loaded (or default) covariance matrix, generated from the diagonal vector
- */
-template <int Size, typename Scalar = double>
-fuse_core::Matrix<Scalar, Size, Size> getCovarianceDiagonalParam(const ros::NodeHandle& node_handle,
-                                                                 const std::string& parameter_name,
-                                                                 Scalar default_value)
-{
-  using Vector = typename Eigen::Matrix<Scalar, Size, 1>;
-
-  std::vector<Scalar> diagonal(Size, default_value);
-  node_handle.param(parameter_name, diagonal, diagonal);
-
-  const auto diagonal_size = diagonal.size();
-  if (diagonal_size != Size)
-  {
-    throw std::invalid_argument("Invalid size of " + std::to_string(diagonal_size) + ", expected " +
-                                std::to_string(Size));
-  }
-
-  if (std::any_of(diagonal.begin(), diagonal.end(),
-                  [](const auto& value) { return value < Scalar(0); }))  // NOLINT(whitespace/braces)
-  {
-    throw std::invalid_argument("Invalid negative diagonal values in " + fuse_core::to_string(Vector(diagonal.data())));
-  }
-
-  return Vector(diagonal.data()).asDiagonal();
-}
-
-=======
->>>>>>> f325a75c
 }  // namespace fuse_core
 
 #endif  // FUSE_CORE_UTIL_H