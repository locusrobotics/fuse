--- conflicted
+++ resolved
@@ -149,11 +149,7 @@
 class Graph
 {
 public:
-<<<<<<< HEAD
-  SMART_PTR_ALIASES_ONLY(Graph)
-=======
   FUSE_SMART_PTR_ALIASES_ONLY(Graph);
->>>>>>> 3825e489
 
   /**
    * @brief A range of fuse_core::Constraint objects
